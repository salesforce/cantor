--- conflicted
+++ resolved
@@ -17,13 +17,8 @@
     <artifactId>cantor-functions</artifactId>
 
     <properties>
-<<<<<<< HEAD
-        <groovy.version>3.0.7</groovy.version>
+        <groovy.version>3.0.9</groovy.version>
         <freemarker.version>2.3.31</freemarker.version>
-=======
-        <groovy.version>3.0.9</groovy.version>
-        <freemarker.version>2.3.30</freemarker.version>
->>>>>>> cd2c953a
         <commons-io.version>2.6</commons-io.version>
     </properties>
 
