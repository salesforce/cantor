--- conflicted
+++ resolved
@@ -48,17 +48,6 @@
     // parameter used for path to file for the sifting logger
     private static final String siftingDiscriminatorKey = "path";
     private static final Logger siftingLogger = initSiftingLogger();
-<<<<<<< HEAD
-=======
-    private static final AtomicBoolean isInitialized = new AtomicBoolean(false);
-
-    private static final ScheduledExecutorService scheduledExecutor = Executors.newSingleThreadScheduledExecutor();
-
-    // executor service to parallelize calls to s3
-    private static final ExecutorService executorService = Executors.newCachedThreadPool(
-        new ThreadFactoryBuilder().setNameFormat("cantor-s3-events-worker-%d").build()
-    );
->>>>>>> 9d7d0a08
 
     // cantor-events-<namespace>/<startTimestamp>-<endTimestamp>
     private static final String objectKeyPrefix = "cantor-events";
@@ -161,11 +150,7 @@
                          includePayloads,
                          ascending,
                          limit);
-<<<<<<< HEAD
         } catch (final AmazonS3Exception | InterruptedException e) {
-=======
-        } catch (final AmazonS3Exception | InterruptedException | ExecutionException e) {
->>>>>>> 9d7d0a08
             logger.warn("exception getting events from namespace: " + namespace, e);
             throw new IOException("exception getting events from namespace: " + namespace, e);
         }
@@ -187,11 +172,7 @@
                     endTimestampMillis,
                     (metadataQuery != null) ? metadataQuery : Collections.emptyMap(),
                     (dimensionsQuery != null) ? dimensionsQuery : Collections.emptyMap());
-<<<<<<< HEAD
         } catch (final AmazonS3Exception | InterruptedException e) {
-=======
-        } catch (final AmazonS3Exception |  InterruptedException | ExecutionException e) {
->>>>>>> 9d7d0a08
             logger.warn("exception getting metadata from namespace: " + namespace, e);
             throw new IOException("exception getting metadata from namespace: " + namespace, e);
         }
@@ -213,11 +194,7 @@
                     endTimestampMillis,
                     (metadataQuery != null) ? metadataQuery : Collections.emptyMap(),
                     (dimensionsQuery != null) ? dimensionsQuery : Collections.emptyMap());
-<<<<<<< HEAD
         } catch (final AmazonS3Exception | InterruptedException e) {
-=======
-        } catch (final AmazonS3Exception | InterruptedException | ExecutionException e) {
->>>>>>> 9d7d0a08
             logger.warn("exception getting dimension from namespace: " + namespace, e);
             throw new IOException("exception getting dimension from namespace: " + namespace, e);
         }
@@ -229,11 +206,7 @@
         checkNamespace(namespace);
         try {
             doExpire(namespace, endTimestampMillis);
-<<<<<<< HEAD
         } catch (final AmazonS3Exception | InterruptedException e) {
-=======
-        } catch (final AmazonS3Exception | InterruptedException | ExecutionException e) {
->>>>>>> 9d7d0a08
             logger.warn("exception expiring events from namespace: " + namespace, e);
             throw new IOException("exception expiring events from namespace: " + namespace, e);
         }
@@ -342,7 +315,6 @@
                               final Map<String, String> dimensionsQuery,
                               final boolean includePayloads,
                               final boolean ascending,
-<<<<<<< HEAD
                               final int limit) throws IOException, InterruptedException {
 
         final List<Event> results = new CopyOnWriteArrayList<>();
@@ -350,29 +322,15 @@
         final ListeningExecutorService executorService = newListeningExecutor("cantor-events-s3-get-%d");
         final AtomicBoolean futureHasFailed = new AtomicBoolean(false);
 
-=======
-                              final int limit) throws IOException, ExecutionException, InterruptedException {
-
-        final List<Event> results = new CopyOnWriteArrayList<>();
-        final List<Future<List<Event>>> futures = new ArrayList<>();
->>>>>>> 9d7d0a08
         // iterate over all s3 objects that match this request
         for (final String objectKey : getMatchingKeys(namespace, startTimestampMillis, endTimestampMillis)) {
             // only query json files
             if (!objectKey.endsWith("json")) {
                 continue;
             }
-<<<<<<< HEAD
             ListenableFuture<List<Event>> future = executorService.submit(
                 () -> doCacheableGetOnObject(objectKey, startTimestampMillis, endTimestampMillis, metadataQuery,
                     dimensionsQuery, includePayloads)
-=======
-            futures.add(
-                executorService.submit(
-                    () -> doCacheableGetOnObject(objectKey, startTimestampMillis, endTimestampMillis, metadataQuery,
-                        dimensionsQuery, includePayloads)
-                    )
->>>>>>> 9d7d0a08
             );
             FutureCallback<List<Event>> callback = new FutureCallback<List<Event>>() {
                 // we want this handler to run immediately after we push the big red button!
@@ -387,15 +345,9 @@
             Futures.addCallback(future, callback, MoreExecutors.directExecutor());
         }
 
-<<<<<<< HEAD
         awaitTermination(executorService);
 
         if (futureHasFailed.get()) throw new IOException("exception on get call to s3");
-=======
-        for (final Future<List<Event>> future: futures) {
-            results.addAll(future.get());
-        }
->>>>>>> 9d7d0a08
 
         // events are fetched from multiple sources, sort before returning
         sortEventsByTimestamp(results, ascending);
@@ -410,37 +362,21 @@
                                    final long startTimestampMillis,
                                    final long endTimestampMillis,
                                    final Map<String, String> metadataQuery,
-<<<<<<< HEAD
                                    final Map<String, String> dimensionsQuery) throws IOException, InterruptedException {
 
         final Set<String> results = new CopyOnWriteArraySet<>();
         // parallel calls to s3
         final ListeningExecutorService executorService = newListeningExecutor("cantor-events-s3-metadata-%d");
         final AtomicBoolean futureHasFailed = new AtomicBoolean(false);
-
-=======
-                                   final Map<String, String> dimensionsQuery) throws IOException, ExecutionException, InterruptedException {
-
-        final Set<String> results = new CopyOnWriteArraySet<>();
-        final List<Future<Set<String>>> futures = new ArrayList<>();
->>>>>>> 9d7d0a08
         // iterate over all s3 objects that match this request
         for (final String objectKey : getMatchingKeys(namespace, startTimestampMillis, endTimestampMillis)) {
             // only query json files
             if (!objectKey.endsWith("json")) {
                 continue;
             }
-<<<<<<< HEAD
             ListenableFuture<Set<String>> future = executorService.submit(
                 () -> doMetadataOnObject(objectKey, metadataKey, startTimestampMillis, endTimestampMillis,
                     metadataQuery, dimensionsQuery)
-=======
-            futures.add(
-                executorService.submit(
-                    () -> doMetadataOnObject(objectKey, metadataKey, startTimestampMillis, endTimestampMillis,
-                        metadataQuery, dimensionsQuery)
-                )
->>>>>>> 9d7d0a08
             );
             FutureCallback<Set<String>> callback = new FutureCallback<Set<String>>() {
                 public void onSuccess(Set<String> metadata) {
@@ -453,16 +389,11 @@
             };
             Futures.addCallback(future, callback, MoreExecutors.directExecutor());
         }
-<<<<<<< HEAD
 
         awaitTermination(executorService);
 
         if (futureHasFailed.get()) {
             throw new IOException("exception on metadata call to s3");
-=======
-        for (final Future<Set<String>> future : futures) {
-            results.addAll(future.get());
->>>>>>> 9d7d0a08
         }
         return results;
     }
@@ -472,35 +403,20 @@
                                     final long startTimestampMillis,
                                     final long endTimestampMillis,
                                     final Map<String, String> metadataQuery,
-<<<<<<< HEAD
                                     final Map<String, String> dimensionsQuery) throws IOException, InterruptedException {
         final List<Event> results = new CopyOnWriteArrayList<>();
         // parallel calls to s3
         final ListeningExecutorService executorService = newListeningExecutor("cantor-events-s3-dimension-%d");
         final AtomicBoolean futureHasFailed = new AtomicBoolean(false);
-
-=======
-                                    final Map<String, String> dimensionsQuery) throws IOException, ExecutionException, InterruptedException {
-        final List<Event> results = new CopyOnWriteArrayList<>();
-        final List<Future<List<Event>>> futures = new ArrayList<>();
->>>>>>> 9d7d0a08
         // iterate over all s3 objects that match this request
         for (final String objectKey : getMatchingKeys(namespace, startTimestampMillis, endTimestampMillis)) {
             // only query json files
             if (!objectKey.endsWith("json")) {
                 continue;
             }
-<<<<<<< HEAD
             ListenableFuture<List<Event>> future = executorService.submit(
                 () -> doDimensionOnObject(objectKey, dimensionKey, startTimestampMillis, endTimestampMillis,
                     metadataQuery, dimensionsQuery)
-=======
-            futures.add(
-                executorService.submit(
-                    () -> doDimensionOnObject(objectKey, dimensionKey, startTimestampMillis, endTimestampMillis,
-                        metadataQuery, dimensionsQuery)
-                )
->>>>>>> 9d7d0a08
             );
             FutureCallback<List<Event>> callback = new FutureCallback<List<Event>>() {
                 public void onSuccess(List<Event> events) {
@@ -513,16 +429,11 @@
             };
             Futures.addCallback(future, callback, MoreExecutors.directExecutor());
         }
-<<<<<<< HEAD
 
         awaitTermination(executorService);
 
         if (futureHasFailed.get()) {
             throw new IOException("exception on get call to s3");
-=======
-        for (final Future<List<Event>> future : futures) {
-            results.addAll(future.get());
->>>>>>> 9d7d0a08
         }
         return results;
     }
@@ -630,11 +541,7 @@
         return results;
     }
 
-<<<<<<< HEAD
     private void doExpire(final String namespace, final long endTimestampMillis) throws IOException, InterruptedException {
-=======
-    private void doExpire(final String namespace, final long endTimestampMillis) throws IOException, ExecutionException, InterruptedException {
->>>>>>> 9d7d0a08
         // TODO this has to be implemented properly
         logger.info("expiring namespace '{}' with end timestamp of '{}'", namespace, endTimestampMillis);
         final Set<String> keys = getMatchingKeys(namespace, 0, endTimestampMillis);
@@ -685,11 +592,7 @@
     }
 
     private Set<String> getMatchingKeys(final String namespace, final long startTimestampMillis, final long endTimestampMillis)
-<<<<<<< HEAD
             throws IOException, InterruptedException {
-=======
-            throws IOException, ExecutionException, InterruptedException {
->>>>>>> 9d7d0a08
         final String cacheKey = String.format("%d-%d-%d", namespace.hashCode(), startTimestampMillis, endTimestampMillis);
         try {
             return keysCache.get(cacheKey, () -> doGetMatchingKeys(namespace, startTimestampMillis, endTimestampMillis));
@@ -698,13 +601,9 @@
         }
     }
 
-<<<<<<< HEAD
     private Set<String> doGetMatchingKeys(final String namespace, final long startTimestampMillis, final long endTimestampMillis) throws IOException, InterruptedException {
         final DateFormat directoryFormatterMin = new SimpleDateFormat(directoryFormatterMinPattern);
         final DateFormat directoryFormatterHour = new SimpleDateFormat(directoryFormatterHourPattern);
-=======
-    private Set<String> doGetMatchingKeys(final String namespace, final long startTimestampMillis, final long endTimestampMillis) throws ExecutionException, InterruptedException {
->>>>>>> 9d7d0a08
         final Set<String> prefixes = new HashSet<>();
         long start = startTimestampMillis;
         while (start <= endTimestampMillis) {
@@ -721,7 +620,6 @@
         prefixes.add(String.format("%s/%s", getObjectKeyPrefix(namespace), directoryFormatterMin.format(endTimestampMillis)));
 
         final Set<String> matchingKeys = new ConcurrentSkipListSet<>();
-<<<<<<< HEAD
         final ListeningExecutorService executorService = newListeningExecutor("cantor-events-s3-get-matching-keys-%d");
         final AtomicBoolean futureHasFailed = new AtomicBoolean(false);
 
@@ -745,18 +643,6 @@
 
         if (futureHasFailed.get()) {
             throw new IOException("exception on getting object keys from s3");
-=======
-        final List<Future<Collection<String>>> futures = new ArrayList<>();
-        for (final String prefix : prefixes) {
-            futures.add(
-                executorService.submit(
-                    () -> S3Utils.getKeys(this.s3Client, this.bucketName, prefix)
-                )
-            );
-        }
-        for (final Future<Collection<String>> future : futures) {
-            matchingKeys.addAll(future.get());
->>>>>>> 9d7d0a08
         }
         return matchingKeys;
     }
