package com.salesforce.cantor.s3;

import ch.qos.logback.classic.Level;
import ch.qos.logback.classic.LoggerContext;
import ch.qos.logback.classic.encoder.PatternLayoutEncoder;
import ch.qos.logback.classic.sift.MDCBasedDiscriminator;
import ch.qos.logback.classic.sift.SiftingAppender;
import ch.qos.logback.classic.spi.ILoggingEvent;
import ch.qos.logback.core.FileAppender;
import ch.qos.logback.core.util.Duration;
import com.amazonaws.services.s3.AmazonS3;
import com.amazonaws.services.s3.model.AmazonS3Exception;
import com.amazonaws.services.s3.model.CannedAccessControlList;
import com.amazonaws.services.s3.model.ObjectTagging;
import com.amazonaws.services.s3.model.Tag;
import com.amazonaws.services.s3.transfer.MultipleFileUpload;
import com.amazonaws.services.s3.transfer.TransferManager;
import com.amazonaws.services.s3.transfer.TransferManagerBuilder;
import com.google.common.cache.*;
import com.google.common.util.concurrent.*;
import com.google.gson.*;
import com.salesforce.cantor.Events;
import org.slf4j.Logger;
import org.slf4j.LoggerFactory;
import org.slf4j.MDC;

import java.io.*;
import java.text.DateFormat;
import java.text.SimpleDateFormat;
import java.util.*;
import java.util.concurrent.*;
import java.util.concurrent.atomic.AtomicBoolean;
import java.util.concurrent.atomic.AtomicLong;
import java.util.concurrent.atomic.AtomicReference;

import static com.salesforce.cantor.common.EventsPreconditions.*;

public class EventsOnS3 extends AbstractBaseS3Namespaceable implements Events {
    private static final Logger logger = LoggerFactory.getLogger(EventsOnS3.class);

    private static final String defaultBufferDirectory = "cantor-events-s3-buffer";
    private static final long defaultFlushIntervalSeconds = 60;

    private static final String dimensionKeyPayloadOffset = ".cantor-payload-offset";
    private static final String dimensionKeyPayloadLength = ".cantor-payload-length";

    // parameter used for path to file for the sifting logger
    private static final String siftingDiscriminatorKey = "path";

    private static final AtomicReference<String> currentFlushCycleGuid = new AtomicReference<>();
    private static final Gson parser = new GsonBuilder().create();
    private static final Logger siftingLogger = initSiftingLogger();
    private static final AtomicBoolean isInitialized = new AtomicBoolean(false);

    // cantor-events-<namespace>/<startTimestamp>-<endTimestamp>
    private static final String objectKeyPrefix = "cantor-events";

    // date formatter patterns for converting an event timestamp to a hierarchical directory structure
    private static final String directoryFormatterMinPattern = "yyyy/MM/dd/HH/mm";
    private static final String directoryFormatterHourPattern = "yyyy/MM/dd/HH/";
    private static final String cycleNameFormatterPattern = "yyyy-MM-dd_HH-mm-ss";

    // monitors for synchronizing writes to namespaces
    private static final Map<String, Object> namespaceLocks = new ConcurrentHashMap<>();

    // in memory cache for queries
    private static final Cache<String, List<Event>> cache = CacheBuilder.newBuilder()
            .maximumWeight(1024 * 1024 * 1024) // 1GB cache
            .weigher(new ObjectWeigher())
            .build();

    // in memory cache for keys call
    private static final Cache<String, Set<String>> keysCache = CacheBuilder.newBuilder()
            .maximumSize(1024)
            .build();

    private final TransferManager s3TransferManager;

    private final String bufferDirectory;

    private static class ExecutorFactory {
        // return executor service to schedule buffer flushing at set time intervals
        ScheduledExecutorService getScheduledExecutor() {
            return Executors.newSingleThreadScheduledExecutor();
        }

        // return executor service to parallelize calls to s3, one for each Event interface method
        ListeningExecutorService getListeningExecutor() {
            return MoreExecutors.listeningDecorator(
                Executors.newCachedThreadPool(
                    new ThreadFactoryBuilder().setNameFormat("cantor-s3-events-worker-%d").build()
                )
            );
        }
    }
    private static final ExecutorFactory executorFactory = new ExecutorFactory();

    public EventsOnS3(final AmazonS3 s3Client,
                      final String bucketName) throws IOException {
        this(s3Client, bucketName, defaultBufferDirectory, defaultFlushIntervalSeconds);
    }

    public EventsOnS3(final AmazonS3 s3Client,
                      final String bucketName,
                      final String bufferDirectory) throws IOException {
        this(s3Client, bucketName, bufferDirectory, defaultFlushIntervalSeconds);
    }

    public EventsOnS3(final AmazonS3 s3Client,
                      final String bucketName,
                      final String bufferDirectory,
                      final long flushIntervalSeconds) throws IOException {
        super(s3Client, bucketName, "events");
        checkArgument(flushIntervalSeconds > 0, "invalid flush interval");
        checkString(bucketName, "invalid bucket name");
        checkString(bufferDirectory, "invalid buffer directory");

        this.bufferDirectory = bufferDirectory;

        // initialize s3 transfer manager
        final TransferManagerBuilder builder = TransferManagerBuilder.standard();
        builder.setS3Client(this.s3Client);
        this.s3TransferManager = builder.build();

        // schedule flush cycle to start immediately
        if (!isInitialized.getAndSet(true)) {
            rollover();
            executorFactory.getScheduledExecutor().scheduleAtFixedRate(this::flush, 0, flushIntervalSeconds, TimeUnit.SECONDS);
        }
    }

    @Override
    public void store(final String namespace, final Collection<Event> batch) throws IOException {
        checkStore(namespace, batch);
        checkNamespace(namespace);
        try {
            doStore(namespace, batch);
        } catch (final AmazonS3Exception e) {
            logger.warn("exception storing events to namespace: " + namespace, e);
            throw new IOException("exception storing events to namespace: " + namespace, e);
        }
    }

    @Override
    public List<Event> get(final String namespace,
                           final long startTimestampMillis,
                           final long endTimestampMillis,
                           final Map<String, String> metadataQuery,
                           final Map<String, String> dimensionsQuery,
                           final boolean includePayloads,
                           final boolean ascending,
                           final int limit) throws IOException {
        checkGet(namespace, startTimestampMillis, endTimestampMillis, metadataQuery, dimensionsQuery);
        checkNamespace(namespace);
        try {
            return doGet(namespace,
                         startTimestampMillis,
                         endTimestampMillis,
                         (metadataQuery != null) ? metadataQuery : Collections.emptyMap(),
                         (dimensionsQuery != null) ? dimensionsQuery : Collections.emptyMap(),
                         includePayloads,
                         ascending,
                         limit);
        } catch (final AmazonS3Exception | InterruptedException e) {
            logger.warn("exception getting events from namespace: " + namespace, e);
            throw new IOException("exception getting events from namespace: " + namespace, e);
        }
    }

    @Override
    public Set<String> metadata(final String namespace,
                                final String metadataKey,
                                final long startTimestampMillis,
                                final long endTimestampMillis,
                                final Map<String, String> metadataQuery,
                                final Map<String, String> dimensionsQuery) throws IOException {
        checkMetadata(namespace, metadataKey, startTimestampMillis, endTimestampMillis, metadataQuery, dimensionsQuery);
        checkNamespace(namespace);
        try {
            return doMetadata(namespace,
                    metadataKey,
                    startTimestampMillis,
                    endTimestampMillis,
                    (metadataQuery != null) ? metadataQuery : Collections.emptyMap(),
                    (dimensionsQuery != null) ? dimensionsQuery : Collections.emptyMap());
        } catch (final AmazonS3Exception | InterruptedException e) {
            logger.warn("exception getting metadata from namespace: " + namespace, e);
            throw new IOException("exception getting metadata from namespace: " + namespace, e);
        }
    }

    @Override
    public List<Event> dimension(final String namespace,
                                 final String dimensionKey,
                                 final long startTimestampMillis,
                                 final long endTimestampMillis,
                                 final Map<String, String> metadataQuery,
                                 final Map<String, String> dimensionsQuery) throws IOException {
        checkDimension(namespace, dimensionKey, startTimestampMillis, endTimestampMillis, metadataQuery, dimensionsQuery);
        checkNamespace(namespace);
        try {
            return doDimension(namespace,
                    dimensionKey,
                    startTimestampMillis,
                    endTimestampMillis,
                    (metadataQuery != null) ? metadataQuery : Collections.emptyMap(),
                    (dimensionsQuery != null) ? dimensionsQuery : Collections.emptyMap());
        } catch (final AmazonS3Exception | InterruptedException e) {
            logger.warn("exception getting dimension from namespace: " + namespace, e);
            throw new IOException("exception getting dimension from namespace: " + namespace, e);
        }
    }

    @Override
    public void expire(final String namespace, final long endTimestampMillis) throws IOException {
        checkExpire(namespace, endTimestampMillis);
        checkNamespace(namespace);
        try {
            doExpire(namespace, endTimestampMillis);
        } catch (final AmazonS3Exception | InterruptedException e) {
            logger.warn("exception expiring events from namespace: " + namespace, e);
            throw new IOException("exception expiring events from namespace: " + namespace, e);
        }
    }

    @Override
    protected String getObjectKeyPrefix(final String namespace) {
        return String.format("%s/%s", objectKeyPrefix, trim(namespace));
    }

    private LoadingCache<String, AtomicLong> payloadOffset = CacheBuilder.newBuilder()
            .build(new CacheLoader<String, AtomicLong>() {
                @Override
                public AtomicLong load(final String ignoredPath) {
                    return new AtomicLong(0);
                }
            });

    private static Logger initSiftingLogger() {
        final LoggerContext loggerContext = (LoggerContext) LoggerFactory.getILoggerFactory();
        final SiftingAppender siftingAppender = new SiftingAppender();
        final String loggerName = "cantor-s3-events-sifting-logger";
        siftingAppender.setName(loggerName);
        siftingAppender.setContext(loggerContext);

        final MDCBasedDiscriminator discriminator = new MDCBasedDiscriminator();
        discriminator.setKey(siftingDiscriminatorKey);
        discriminator.setDefaultValue("unknown");
        discriminator.start();
        siftingAppender.setDiscriminator(discriminator);
        siftingAppender.setTimeout(Duration.buildBySeconds(3));
        siftingAppender.setAppenderFactory((context, discriminatingValue) -> {
            final FileAppender<ILoggingEvent> fileAppender = new FileAppender<>();
            fileAppender.setName("file-" + discriminatingValue);
            fileAppender.setContext(context);
            fileAppender.setFile(discriminatingValue);

            final PatternLayoutEncoder patternLayoutEncoder = new PatternLayoutEncoder();
            patternLayoutEncoder.setContext(context);
            patternLayoutEncoder.setPattern("%msg%n");
            patternLayoutEncoder.start();
            fileAppender.setEncoder(patternLayoutEncoder);

            fileAppender.start();
            return fileAppender;
        });
        siftingAppender.start();

        final ch.qos.logback.classic.Logger logger = loggerContext.getLogger(loggerName);
        logger.setAdditive(false);
        logger.setLevel(Level.ALL);
        logger.addAppender(siftingAppender);
        return logger;
    }

    // storing each event in a json lines format to conform to s3 selects preferred format,
    // and payloads encoded in base64 in a separate file
    private void doStore(final String namespace, final Collection<Event> batch) {
        for (final Event event : batch) {
            appendEvent(namespace, event);
        }
    }

    private void appendEvent(final String namespace, final Event event) {
        final DateFormat directoryFormatterMin = new SimpleDateFormat(directoryFormatterMinPattern);
        final Map<String, String> metadata = new HashMap<>(event.getMetadata());
        final Map<String, Double> dimensions = new HashMap<>(event.getDimensions());
        final byte[] payload = event.getPayload();

        final String currentCycleName = getRolloverCycleName();
        final String cyclePath = getPath(currentCycleName);
        final String filePath = String.format("%s/%s/%s.%s",
                cyclePath, getObjectKeyPrefix(namespace), directoryFormatterMin.format(event.getTimestampMillis()), currentCycleName
        );
        final String payloadFilePath = filePath + ".b64";
        final String eventsFilePath = filePath + ".json";

        // make sure there is a lock object for this namespace
        namespaceLocks.putIfAbsent(namespace, namespace);

        synchronized (namespaceLocks.get(namespace)) {
            if (payload != null && payload.length > 0) {
                final String payloadBase64 = Base64.getEncoder().encodeToString(payload);
                append(payloadFilePath, payloadBase64);

                // one for new line at the end of the base64 encoded byte array
                final long offset = this.payloadOffset.getUnchecked(payloadFilePath).getAndAdd(payloadBase64.length() + 1);
                dimensions.put(dimensionKeyPayloadOffset, (double) offset);
                dimensions.put(dimensionKeyPayloadLength, (double) payloadBase64.length());
            }
            final Event toWrite = new Event(event.getTimestampMillis(), metadata, dimensions);
            append(eventsFilePath, parser.toJson(toWrite));
        }
    }

    private synchronized void append(final String path, final String message) {
        MDC.put(siftingDiscriminatorKey, path);
        siftingLogger.info(message);
        MDC.remove(siftingDiscriminatorKey);
    }

    private List<Event> doGet(final String namespace,
                              final long startTimestampMillis,
                              final long endTimestampMillis,
                              final Map<String, String> metadataQuery,
                              final Map<String, String> dimensionsQuery,
                              final boolean includePayloads,
                              final boolean ascending,
                              final int limit) throws IOException, InterruptedException {

        final List<Event> results = new CopyOnWriteArrayList<>();
        // parallel calls to s3
        final ListeningExecutorService executorService = executorFactory.getListeningExecutor();
        final AtomicBoolean futureHasFailed = new AtomicBoolean(false);

        // iterate over all s3 objects that match this request
        for (final String objectKey : getMatchingKeys(namespace, startTimestampMillis, endTimestampMillis)) {
            // only query json files
            if (!objectKey.endsWith("json")) {
                continue;
            }
            ListenableFuture<List<Event>> future = executorService.submit(
                () -> doCacheableGetOnObject(objectKey, startTimestampMillis, endTimestampMillis, metadataQuery,
                    dimensionsQuery, includePayloads)
            );
            FutureCallback<List<Event>> callback = new FutureCallback<List<Event>>() {
                // we want this handler to run immediately after we push the big red button!
                public void onSuccess(List<Event> events) {
                    results.addAll(events);
                }
                public void onFailure(Throwable e) {
                    futureHasFailed.set(true);
                    logger.warn("exception on get call to s3", e);
                }
            };
            Futures.addCallback(future, callback, MoreExecutors.directExecutor());
        }

        executorService.shutdown();
        executorService.awaitTermination(30, TimeUnit.SECONDS);

        if (futureHasFailed.get()) throw new IOException("exception on get call to s3");

        // events are fetched from multiple sources, sort before returning
        sortEventsByTimestamp(results, ascending);
        if (limit > 0) {
            return results.subList(0, Math.min(limit, results.size()));
        }
        return results;
    }

    private Set<String> doMetadata(final String namespace,
                                   final String metadataKey,
                                   final long startTimestampMillis,
                                   final long endTimestampMillis,
                                   final Map<String, String> metadataQuery,
                                   final Map<String, String> dimensionsQuery) throws IOException, InterruptedException {

        final Set<String> results = new CopyOnWriteArraySet<>();
        // parallel calls to s3
        final ListeningExecutorService executorService = executorFactory.getListeningExecutor();
        final AtomicBoolean futureHasFailed = new AtomicBoolean(false);

        // iterate over all s3 objects that match this request
        for (final String objectKey : getMatchingKeys(namespace, startTimestampMillis, endTimestampMillis)) {
            // only query json files
            if (!objectKey.endsWith("json")) {
                continue;
            }
            ListenableFuture<Set<String>> future = executorService.submit(
                () -> doMetadataOnObject(objectKey, metadataKey, startTimestampMillis, endTimestampMillis,
                    metadataQuery, dimensionsQuery)
            );
            FutureCallback<Set<String>> callback = new FutureCallback<Set<String>>() {
                public void onSuccess(Set<String> metadata) {
                    results.addAll(metadata);
                }
                public void onFailure(Throwable e) {
                    futureHasFailed.set(true);
                    logger.warn("exception on metadata call to s3", e);
                }
            };
            Futures.addCallback(future, callback, MoreExecutors.directExecutor());
        }

        executorService.shutdown();
        executorService.awaitTermination(30, TimeUnit.SECONDS);

        if (futureHasFailed.get()) throw new IOException("exception on metadata call to s3");
        return results;
    }

    private List<Event> doDimension(final String namespace,
                                    final String dimensionKey,
                                    final long startTimestampMillis,
                                    final long endTimestampMillis,
                                    final Map<String, String> metadataQuery,
                                    final Map<String, String> dimensionsQuery) throws IOException, InterruptedException {
        final List<Event> results = new CopyOnWriteArrayList<>();
        // parallel calls to s3
        final ListeningExecutorService executorService = executorFactory.getListeningExecutor();
        final AtomicBoolean futureHasFailed = new AtomicBoolean(false);

        // iterate over all s3 objects that match this request
        for (final String objectKey : getMatchingKeys(namespace, startTimestampMillis, endTimestampMillis)) {
            // only query json files
            if (!objectKey.endsWith("json")) {
                continue;
            }
            ListenableFuture<List<Event>> future = executorService.submit(
                () -> doDimensionOnObject(objectKey, dimensionKey, startTimestampMillis, endTimestampMillis,
                    metadataQuery, dimensionsQuery)
            );
            FutureCallback<List<Event>> callback = new FutureCallback<List<Event>>() {
                public void onSuccess(List<Event> events) {
                    results.addAll(events);
                }
                public void onFailure(Throwable e) {
                    futureHasFailed.set(true);
                    logger.warn("exception on dimension call to s3", e);
                }
            };
            Futures.addCallback(future, callback, MoreExecutors.directExecutor());
        }

        executorService.shutdown();
        executorService.awaitTermination(30, TimeUnit.SECONDS);

        if (futureHasFailed.get()) throw new IOException("exception on get call to s3");
        return results;
    }

    private void sortEventsByTimestamp(final List<Event> events, final boolean ascending) {
        events.sort((event1, event2) -> {
            if (event1.getTimestampMillis() < event2.getTimestampMillis()) {
                return ascending ? -1 : 1;
            } else if (event1.getTimestampMillis() > event2.getTimestampMillis()) {
                return ascending ? 1 : -1;
            }
            return 0;
        });
    }

    private List<Event> doCacheableGetOnObject(final String objectKey,
                                               final long startTimestampMillis,
                                               final long endTimestampMillis,
                                               final Map<String, String> metadataQuery,
                                               final Map<String, String> dimensionsQuery,
                                               final boolean includePayloads) throws IOException {
        final String cacheKey = String.format("%s-%d-%d-%d-%d-%b",
                objectKey.hashCode(), startTimestampMillis, endTimestampMillis, metadataQuery.hashCode(), dimensionsQuery.hashCode(), includePayloads);
        try {
            return cache.get(cacheKey, () -> doGetOnObject(objectKey, startTimestampMillis, endTimestampMillis, metadataQuery, dimensionsQuery, includePayloads));
        } catch (ExecutionException e) {
            return doGetOnObject(objectKey, startTimestampMillis, endTimestampMillis, metadataQuery, dimensionsQuery, includePayloads);
        }
    }

    private List<Event> doGetOnObject(final String objectKey,
                                      final long startTimestampMillis,
                                      final long endTimestampMillis,
                                      final Map<String, String> metadataQuery,
                                      final Map<String, String> dimensionsQuery,
                                      final boolean includePayloads) throws IOException {

        final List<Event> results = new ArrayList<>();
        final String query = generateGetQuery(startTimestampMillis, endTimestampMillis, metadataQuery, dimensionsQuery);
        try (final Scanner lineReader = new Scanner(S3Utils.S3Select.queryObjectJson(this.s3Client, this.bucketName, objectKey, query))) {
            // json events are stored in json lines format, so one json object per line
            while (lineReader.hasNext()) {
                final Event event = parser.fromJson(lineReader.nextLine(), Event.class);
                // if include payloads is true, find the payload offset and length, do a range call to s3 to pull
                // the base64 representation of the payload bytes
                if (includePayloads
                        && event.getDimensions().containsKey(dimensionKeyPayloadOffset)
                        && event.getDimensions().containsKey(dimensionKeyPayloadLength)) {
                    final long offset = event.getDimensions().get(dimensionKeyPayloadOffset).longValue();
                    final long length = event.getDimensions().get(dimensionKeyPayloadLength).longValue();
                    final String payloadFilename = objectKey.replace("json", "b64");
                    final byte[] payloadBase64Bytes = S3Utils.getObjectBytes(this.s3Client, this.bucketName, payloadFilename, offset, offset + length - 1);
                    if (payloadBase64Bytes == null || payloadBase64Bytes.length == 0) {
                        throw new IOException("failed to retrieve payload for event");
                    }
                    final byte[] payload = Base64.getDecoder().decode(new String(payloadBase64Bytes));
                    final Event eventWithPayload = new Event(event.getTimestampMillis(), event.getMetadata(), event.getDimensions(), payload);
                    results.add(eventWithPayload);
                } else {
                    results.add(event);
                }
            }
        }
        return results;
    }

    private Set<String> doMetadataOnObject(final String objectKey,
                                           final String metadataKey,
                                           final long startTimestampMillis,
                                           final long endTimestampMillis,
                                           final Map<String, String> metadataQuery,
                                           final Map<String, String> dimensionsQuery) throws IOException {

        final Set<String> results = new HashSet<>();
        final String query = generateMetadataQuery(metadataKey, startTimestampMillis, endTimestampMillis, metadataQuery, dimensionsQuery);
        try (final Scanner lineReader = new Scanner(S3Utils.S3Select.queryObjectJson(this.s3Client, this.bucketName, objectKey, query))) {
            // json events are stored in json lines format, so one json object per line
            while (lineReader.hasNext()) {
                final Map<String, String> metadata = parser.fromJson(lineReader.nextLine(), Map.class);
                if (metadata.containsKey(metadataKey)) {
                    results.add(metadata.get(metadataKey));
                }
            }
        }
        return results;
    }

    private List<Event> doDimensionOnObject(final String objectKey,
                                            final String dimensionKey,
                                            final long startTimestampMillis,
                                            final long endTimestampMillis,
                                            final Map<String, String> metadataQuery,
                                            final Map<String, String> dimensionsQuery) throws IOException {
        final List<Event> results = new ArrayList<>();
        final String query = generateDimensionQuery(dimensionKey, startTimestampMillis, endTimestampMillis, metadataQuery, dimensionsQuery);
        try (final Scanner lineReader = new Scanner(S3Utils.S3Select.queryObjectJson(this.s3Client, this.bucketName, objectKey, query))) {
            // json events are stored in json lines format, so one json object per line
            while (lineReader.hasNext()) {
                final Map<String, Double> parsedJson = parser.fromJson(lineReader.nextLine(), Map.class);
                final long timestamp = parsedJson.get("timestampMillis").longValue();
                final Map<String, Double> dimensions = Collections.singletonMap(dimensionKey, parsedJson.get(dimensionKey));
                results.add(new Event(timestamp, Collections.emptyMap(), dimensions));
            }
        }
        return results;
    }

    private void doExpire(final String namespace, final long endTimestampMillis) throws IOException, InterruptedException {
        // TODO this has to be implemented properly
        logger.info("expiring namespace '{}' with end timestamp of '{}'", namespace, endTimestampMillis);
        final Set<String> keys = getMatchingKeys(namespace, 0, endTimestampMillis);
        logger.info("expiring objects: {}", keys);
        S3Utils.deleteObjects(this.s3Client, this.bucketName, keys);
    }

    // creates an s3 select compatible query
    // see https://docs.aws.amazon.com/AmazonS3/latest/dev/s3-glacier-select-sql-reference-select.html
    private String generateGetQuery(final long startTimestampMillis,
                                 final long endTmestampMillis,
                                 final Map<String, String> metadataQuery,
                                 final Map<String, String> dimensionsQuery) {
        final String timestampClause = String.format("s.timestampMillis BETWEEN %d AND %d", startTimestampMillis, endTmestampMillis);
        return String.format("SELECT * FROM s3object[*] s WHERE %s %s %s",
                timestampClause,
                getMetadataQuerySql(metadataQuery),
                getDimensionsQuerySql(dimensionsQuery)
        );
    }

    private String generateMetadataQuery(final String metadataKey,
                                         final long startTimestampMillis,
                                         final long endTmestampMillis,
                                         final Map<String, String> metadataQuery,
                                         final Map<String, String> dimensionsQuery) {
        final String timestampClause = String.format("s.timestampMillis BETWEEN %d AND %d", startTimestampMillis, endTmestampMillis);
        return String.format("SELECT s.metadata.\"%s\" FROM s3object[*] s WHERE %s %s %s",
                metadataKey,
                timestampClause,
                getMetadataQuerySql(metadataQuery),
                getDimensionsQuerySql(dimensionsQuery)
        );
    }

    private String generateDimensionQuery(final String dimensionKey,
                                          final long startTimestampMillis,
                                          final long endTmestampMillis,
                                          final Map<String, String> metadataQuery,
                                          final Map<String, String> dimensionsQuery) {
        final String timestampClause = String.format("s.timestampMillis BETWEEN %d AND %d", startTimestampMillis, endTmestampMillis);
        return String.format("SELECT s.timestampMillis, s.dimensions.\"%s\" FROM s3object[*] s WHERE %s %s %s",
                dimensionKey,
                timestampClause,
                getMetadataQuerySql(metadataQuery),
                getDimensionsQuerySql(dimensionsQuery)
        );
    }

    private Set<String> getMatchingKeys(final String namespace, final long startTimestampMillis, final long endTimestampMillis)
            throws IOException, InterruptedException {
        final String cacheKey = String.format("%d-%d-%d", namespace.hashCode(), startTimestampMillis, endTimestampMillis);
        try {
            return keysCache.get(cacheKey, () -> doGetMatchingKeys(namespace, startTimestampMillis, endTimestampMillis));
        } catch (ExecutionException e) {
            return doGetMatchingKeys(namespace, startTimestampMillis, endTimestampMillis);
        }
    }

<<<<<<< HEAD
    private Set<String> doGetMatchingKeys(final String namespace, final long startTimestampMillis, final long endTimestampMillis) throws IOException, InterruptedException {
=======
    private Set<String> doGetMatchingKeys(final String namespace, final long startTimestampMillis, final long endTimestampMillis)
            throws IOException {
        final DateFormat directoryFormatterMin = new SimpleDateFormat(directoryFormatterMinPattern);
        final DateFormat directoryFormatterHour = new SimpleDateFormat(directoryFormatterHourPattern);
>>>>>>> c3ff6e6f
        final Set<String> prefixes = new HashSet<>();
        long start = startTimestampMillis;
        while (start <= endTimestampMillis) {
            if (start + TimeUnit.HOURS.toMillis(1) <= endTimestampMillis) {
                prefixes.add(String.format("%s/%s", getObjectKeyPrefix(namespace), directoryFormatterHour.format(start)));
                // round to the nearest hour and then add one hour
                start = start / (60 * 60 * 1000) * (60 * 60 * 1000);
                start += TimeUnit.HOURS.toMillis(1);
            } else {
                prefixes.add(String.format("%s/%s", getObjectKeyPrefix(namespace), directoryFormatterMin.format(start)));
                start += TimeUnit.MINUTES.toMillis(1);
            }
        }
        prefixes.add(String.format("%s/%s", getObjectKeyPrefix(namespace), directoryFormatterMin.format(endTimestampMillis)));

        final Set<String> matchingKeys = new ConcurrentSkipListSet<>();
        final ListeningExecutorService executorService = executorFactory.getListeningExecutor();
        final AtomicBoolean futureHasFailed = new AtomicBoolean(false);

        for (final String prefix : prefixes) {
            ListenableFuture<Collection<String>> future = executorService.submit(
                () -> S3Utils.getKeys(this.s3Client, this.bucketName, prefix)
            );
            FutureCallback<Collection<String>> callback = new FutureCallback<Collection<String>>() {
                public void onSuccess(Collection<String> keys) {
                    matchingKeys.addAll(keys);
                }
                public void onFailure(Throwable e) {
                    futureHasFailed.set(true);
                    logger.warn("exception on getting object keys from s3", e);
                }
            };
            Futures.addCallback(future, callback, MoreExecutors.directExecutor());
        }

        executorService.shutdown();
        executorService.awaitTermination(30, TimeUnit.SECONDS);

        if (futureHasFailed.get()) throw new IOException("exception on getting object keys from s3");
        return matchingKeys;
    }

    // the metadata query object can contain these patterns:
    // '' (just a string): equals - 'user-id' => 'user-1'
    // '=': equals - 'user-id' => '=user-1'
    // '!=': not equals - 'user-id' => '!=user-1'
    // '~': limited regex like - 'user-id' => '~user-*'
    // '!~': inverted limited regex like - 'user-id' => '!~user-*'
    private String getMetadataQuerySql(final Map<String, String> metadataQuery) {
        if (metadataQuery.isEmpty()) {
            return "";
        }
        final StringBuilder sql = new StringBuilder();
        for (final Map.Entry<String, String> entry : metadataQuery.entrySet()) {
            final String metadataName = prefixMetadata(entry.getKey());
            final String query = entry.getValue();
            // s3 select only supports limited regex
            if (query.startsWith("~")) {
                sql.append(" AND ").append(metadataName).append(" LIKE ").append(quote(regexToSql(query.substring(1))));
            } else if (query.startsWith("!~")) {
                sql.append(" AND ").append(metadataName).append(" NOT LIKE ").append(quote(regexToSql(query.substring(2))));
            } else if (query.startsWith("=")) {
                sql.append(" AND ").append(metadataName).append("=").append(quote(query.substring(1)));
            } else if (query.startsWith("!=")) {
                sql.append(" AND ").append(metadataName).append("!=").append(quote(query.substring(2)));
            } else {
                sql.append(" AND ").append(metadataName).append("=").append(quote(query));
            }
        }
        return sql.toString();
    }

    private String regexToSql(final String regex) {
        return regex
                .replace("*", "%")
                .replace("_", "\\\\_");
    }

    // the dimension query object can contain these patterns:
    // '' (just a number): equals - 'cpu' => '90'
    // '=': equals - 'cpu' => '=90'
    // '!=': not equals - 'cpu' => '!=90'
    // '..': between - 'cpu' => '90..100'
    // '>': greater than - 'cpu' => '>90'
    // '>=': greater than or equals - 'cpu' => '>=90'
    // '<': less than - 'cpu' => '<90'
    // '<=': less than or equals - 'cpu' => '<=90'
    private String getDimensionsQuerySql(final Map<String, String> dimensionsQuery) {
        if (dimensionsQuery.isEmpty()) {
            return "";
        }
        final StringBuilder sql = new StringBuilder();
        for (final Map.Entry<String, String> entry : dimensionsQuery.entrySet()) {
            final String dimensionName = prefixDimension(entry.getKey());
            final String query = entry.getValue();
            if (query.contains("..")) {
                sql.append(" AND ")
                    .append(dimensionName)
                    .append(" BETWEEN ")
                    .append(Double.valueOf(query.substring(0, query.indexOf(".."))))
                    .append(" AND ")
                    .append(Double.valueOf(query.substring(query.indexOf("..") + 2)));
            } else if (query.startsWith(">=")) {
                sql.append(" AND ").append(dimensionName).append(">=").append(query.substring(2));
            } else if (query.startsWith("<=")) {
                sql.append(" AND ").append(dimensionName).append("<=").append(query.substring(2));
            } else if (query.startsWith(">")) {
                sql.append(" AND ").append(dimensionName).append(">").append(query.substring(1));
            } else if (query.startsWith("<")) {
                sql.append(" AND ").append(dimensionName).append("<").append(query.substring(1));
            } else if (query.startsWith("!=")) {
                sql.append(" AND ").append(dimensionName).append("!=").append(query.substring(2));
            } else if (query.startsWith("=")) {
                sql.append(" AND ").append(dimensionName).append("=").append(query.substring(1));
            } else {
                sql.append(" AND ").append(dimensionName).append("=").append(query);
            }
        }
        return sql.toString();
    }

    private String quote(final String key) {
        return String.format("'%s'", key);
    }

    private String prefixMetadata(final String key) {
        return String.format("s.metadata.\"%s\"", key);
    }

    private String prefixDimension(final String key) {
        return String.format("CAST ( s.dimensions.\"%s\" as decimal)", key);
    }

    // update the rollover cycle guid and return the previous one
    private static void rollover() {
        // date directoryFormatter for flush cycle name calculation
        final DateFormat cycleNameFormatter = new SimpleDateFormat(cycleNameFormatterPattern);
        // cycle name is: <timestamp>-<guid>
        final String rolloverCycleName = String.format("%s.%s",
                cycleNameFormatter.format(System.currentTimeMillis()),
                UUID.randomUUID().toString().replaceAll("-", "")
        );
        logger.info("starting new cycle: {}", rolloverCycleName);
        currentFlushCycleGuid.set(rolloverCycleName);
    }

    private String getRolloverCycleName() {
        return currentFlushCycleGuid.get();
    }

    private String getPath(final String rolloverCycleName) {
        return this.bufferDirectory + File.separator + rolloverCycleName;
    }

    private void flush() {
        final long startMillis = System.currentTimeMillis();
        try {
            rollover();

            final File bufferDirectoryFile = new File(this.bufferDirectory);
            if (!bufferDirectoryFile.exists() || !bufferDirectoryFile.canWrite() || !bufferDirectoryFile.isDirectory()) {
                logger.warn("buffer directory '{}' does not exist or is not writable", this.bufferDirectory);
                return;
            }

            final List<File> toDelete = new ArrayList<>();
            for (final File toUpload : bufferDirectoryFile.listFiles()) {
                logger.info("uploading buffer directory: {}", toUpload.getAbsolutePath());
                // skip if path does not exist or is not a directory
                if (!toUpload.exists() || !toUpload.isDirectory()) {
                    logger.info("nothing to upload");
                    continue;
                }

                // upload all of the contents of the directory to s3
                uploadDirectory(toUpload);

                logger.info("successfully uploaded buffer directory: {}", toUpload.getAbsolutePath());
                toDelete.add(toUpload);
            }

            for (final File file : toDelete) {
                logger.info("deleting buffer file: {}", file.getAbsolutePath());
                delete(file);
            }
        } catch (InterruptedException e) {
            logger.warn("flush cycle interrupted; exiting");
        } catch (Exception e) {
            logger.warn("exception during flush", e);
        } finally {
            final long endMillis = System.currentTimeMillis();
            final long elapsedSeconds = (endMillis - startMillis) / 1_000;
            logger.info("flush cycle elapsed time: {}s", elapsedSeconds);
        }
    }

    private void uploadDirectory(final File toUpload) throws InterruptedException {
        final MultipleFileUpload upload = this.s3TransferManager.uploadDirectory(this.bucketName, null, toUpload, true, (file, metadata) -> {
            // set object content type to plain text
            metadata.setContentType("text/plain");
        }, uploadContext -> {
            // extract the object namespace key and attach it as a tag
            final String key = uploadContext.getKey();
            final String tag = key.substring(key.indexOf("/") + 1);
            return new ObjectTagging(Collections.singletonList(new Tag("namespace", tag.substring(0, tag.indexOf("/")))));
        },
        // ensure ownership is given to the bucket on store
        file -> CannedAccessControlList.BucketOwnerFullControl);
        // log the upload progress
        do {
            logger.info("s3 transfer progress of '{}': {}% of {}mb state: {}",
                    toUpload.getAbsolutePath(),
                    (int) upload.getProgress().getPercentTransferred(),
                    upload.getProgress().getTotalBytesToTransfer() / (1024*1024),
                    upload.getState()
            );
            Thread.sleep(1_000);
        } while (!upload.isDone());
        // waiting ensures we throw exception on any s3 errors during upload
        upload.waitForCompletion();
    }

    private void delete(final File dir) {
        final File[] files = dir.listFiles();
        if (files != null) {
            for (final File file : files) {
                delete(file);
            }
        }
        dir.delete();
    }

    private static class ObjectWeigher implements Weigher<String, List<Event>> {
        @Override
        public int weigh(final String keyIgnored, final List<Event> value) {
            int weight = 0;
            for (Event e : value) {
                weight += e.toString().length();
            }
            return weight;
        }
    }
}<|MERGE_RESOLUTION|>--- conflicted
+++ resolved
@@ -613,14 +613,9 @@
         }
     }
 
-<<<<<<< HEAD
     private Set<String> doGetMatchingKeys(final String namespace, final long startTimestampMillis, final long endTimestampMillis) throws IOException, InterruptedException {
-=======
-    private Set<String> doGetMatchingKeys(final String namespace, final long startTimestampMillis, final long endTimestampMillis)
-            throws IOException {
         final DateFormat directoryFormatterMin = new SimpleDateFormat(directoryFormatterMinPattern);
         final DateFormat directoryFormatterHour = new SimpleDateFormat(directoryFormatterHourPattern);
->>>>>>> c3ff6e6f
         final Set<String> prefixes = new HashSet<>();
         long start = startTimestampMillis;
         while (start <= endTimestampMillis) {
